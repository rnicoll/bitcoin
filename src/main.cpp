--- conflicted
+++ resolved
@@ -483,11 +483,7 @@
 
     // Check for conflicts with in-memory transactions
     CTransaction* ptxOld = NULL;
-<<<<<<< HEAD
-    for (unsigned int i = 0; i < vin.size(); i++)
-=======
-    for (int i = 0; i < tx.vin.size(); i++)
->>>>>>> ca4c4c53
+    for (unsigned int i = 0; i < tx.vin.size(); i++)
     {
         COutPoint outpoint = tx.vin[i].prevout;
         if (mapNextTx.count(outpoint))
@@ -503,11 +499,7 @@
                 return false;
             if (!tx.IsNewerThan(*ptxOld))
                 return false;
-<<<<<<< HEAD
-            for (unsigned int i = 0; i < vin.size(); i++)
-=======
-            for (int i = 0; i < tx.vin.size(); i++)
->>>>>>> ca4c4c53
+            for (unsigned int i = 0; i < tx.vin.size(); i++)
             {
                 COutPoint outpoint = tx.vin[i].prevout;
                 if (!mapNextTx.count(outpoint) || mapNextTx[outpoint].ptx != ptxOld)
@@ -539,13 +531,8 @@
         // you should add code here to check that the transaction does a
         // reasonable number of ECDSA signature verifications.
 
-<<<<<<< HEAD
-        int64 nFees = GetValueIn(mapInputs)-GetValueOut();
-        unsigned int nSize = ::GetSerializeSize(*this, SER_NETWORK, PROTOCOL_VERSION);
-=======
         int64 nFees = tx.GetValueIn(mapInputs)-tx.GetValueOut();
-        unsigned int nSize = ::GetSerializeSize(tx, SER_NETWORK);
->>>>>>> ca4c4c53
+        unsigned int nSize = ::GetSerializeSize(tx, SER_NETWORK, PROTOCOL_VERSION);
 
         // Don't accept it if it can't get into a block
         if (nFees < tx.GetMinFee(1000, true, GMF_RELAY))
@@ -615,19 +602,11 @@
     // Add to memory pool without checking anything.  Don't call this directly,
     // call CTxMemPool::accept to properly check the transaction first.
     {
-<<<<<<< HEAD
-        LOCK(cs_mapTransactions);
-        uint256 hash = GetHash();
-        mapTransactions[hash] = *this;
-        for (unsigned int i = 0; i < vin.size(); i++)
-            mapNextTx[vin[i].prevout] = CInPoint(&mapTransactions[hash], i);
-=======
         LOCK(cs);
         uint256 hash = tx.GetHash();
         mapTx[hash] = tx;
-        for (int i = 0; i < tx.vin.size(); i++)
+        for (unsigned int i = 0; i < tx.vin.size(); i++)
             mapNextTx[tx.vin[i].prevout] = CInPoint(&mapTx[hash], i);
->>>>>>> ca4c4c53
         nTransactionsUpdated++;
     }
     return true;
@@ -2158,12 +2137,11 @@
     switch (inv.type)
     {
     case MSG_TX:
-<<<<<<< HEAD
         {
         bool txInMap = false;
             {
-            LOCK(cs_mapTransactions);
-            txInMap = (mapTransactions.count(inv.hash) != 0);
+            LOCK(mempool.cs);
+            txInMap = (mempool.exists(inv.hash));
             }
         return txInMap ||
                mapOrphanTransactions.count(inv.hash) ||
@@ -2173,17 +2151,6 @@
     case MSG_BLOCK:
         return mapBlockIndex.count(inv.hash) ||
                mapOrphanBlocks.count(inv.hash);
-=======
-	{
-        LOCK(mempool.cs);
-        return mempool.exists(inv.hash) ||
-               mapOrphanTransactions.count(inv.hash) ||
-               txdb.ContainsTx(inv.hash);
-	}
-
-    case MSG_BLOCK:
-        return mapBlockIndex.count(inv.hash) || mapOrphanBlocks.count(inv.hash);
->>>>>>> ca4c4c53
     }
     // Don't know what it is, just say we already got one
     return true;
